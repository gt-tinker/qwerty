--- conflicted
+++ resolved
@@ -453,8 +453,8 @@
 // but you would have to modify it to return Option<Expr> and
 // this seemed antithetical to the purpose. I also didn't want
 // to create another trait just for this.
-impl std::fmt::Display for FunctionDef<qpu::Expr> {
-    fn fmt(&self, f: &mut std::fmt::Formatter<'_>) -> std::fmt::Result {
+impl fmt::Display for FunctionDef<qpu::Expr> {
+    fn fmt(&self, f: &mut fmt::Formatter<'_>) -> fmt::Result {
         write!(f, "fn {}(", self.name)?;
         for (i, (ty, arg_name)) in self.args.iter().enumerate() {
             write!(f, "{arg_name} {ty}")?;
@@ -487,8 +487,8 @@
     }
 }
 
-impl std::fmt::Display for FunctionDef<classical::Expr> {
-    fn fmt(&self, f: &mut std::fmt::Formatter<'_>) -> std::fmt::Result {
+impl fmt::Display for FunctionDef<classical::Expr> {
+    fn fmt(&self, f: &mut fmt::Formatter<'_>) -> fmt::Result {
         write!(f, "fn {}(", self.name)?;
         for (i, (ty, arg_name)) in self.args.iter().enumerate() {
             write!(f, "{arg_name} {ty}")?;
@@ -553,8 +553,8 @@
     }
 }
 
-impl std::fmt::Display for Func {
-    fn fmt(&self, f: &mut std::fmt::Formatter<'_>) -> std::fmt::Result {
+impl fmt::Display for Func {
+    fn fmt(&self, f: &mut fmt::Formatter<'_>) -> fmt::Result {
         match self {
             Func::Qpu(def) => write!(f, "@qpu {def}"),
             Func::Classical(def) => write!(f, "@classical {def}"),
@@ -572,17 +572,7 @@
     pub dbg: Option<DebugLoc>,
 }
 
-<<<<<<< HEAD
-impl std::fmt::Display for Program {
-    fn fmt(&self, f: &mut std::fmt::Formatter<'_>) -> std::fmt::Result {
-        for func in &self.funcs {
-            writeln!(f, "{func}")?;
-        }
-        if let Some(dbg) = &self.dbg {
-            writeln!(f, "{dbg}")?;
-        }
-        Ok(())
-=======
+
 impl Program {
     /// Returns a [canon][1] form of this program. This involves some light
     /// optimizations.
@@ -593,7 +583,18 @@
             funcs: funcs.iter().map(Func::canonicalize).collect(),
             dbg: dbg.clone(),
         }
->>>>>>> 29f6e86e
+    }
+}
+      
+impl fmt::Display for Program {
+    fn fmt(&self, f: &mut std::fmt::Formatter<'_>) -> std::fmt::Result {
+        for func in &self.funcs {
+            writeln!(f, "{func}")?;
+        }
+        if let Some(dbg) = &self.dbg {
+            writeln!(f, "{dbg}")?;
+        }
+        Ok(())
     }
 }
 
