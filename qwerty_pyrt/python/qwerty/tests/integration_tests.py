--- conflicted
+++ resolved
@@ -396,8 +396,6 @@
                            (constant_out, {constant_out: shots})]
         self.assertEqual(expected_result, deutsch.test(shots))
 
-<<<<<<< HEAD
-=======
     def test_dj(self):
         from .integ.meta import dj
         shots = 1024
@@ -407,7 +405,6 @@
                            ('balanced', {bit[4](0b1001): shots})]
         self.assertEqual(expected_result, dj.test(shots))
 
->>>>>>> 838e6b2e
     # Tests that the Qwerty AST printed when $QWERTY_DEBUG==1 runs as a Python
     # module
     def test_bv_qwerty_debug_ast(self):
@@ -436,8 +433,6 @@
         self.assertEqual(expected_histo, actual_histo_normal)
         self.assertEqual(expected_histo, actual_histo_gen_ast)
 
-<<<<<<< HEAD
-=======
     def test_qft(self):
         from .integ.meta import qft
         shots = 1024
@@ -446,7 +441,6 @@
         actual_histos = qft.test(shots)
         self.assertEqual(expected_histos, actual_histos)
 
->>>>>>> 838e6b2e
 @unittest.skipIf(should_skip, skip_msg)
 class QCE25FigureIntegrationTests(unittest.TestCase):
     """The figures from the QCE '25 paper as integration tests."""
